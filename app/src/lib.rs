--- conflicted
+++ resolved
@@ -1,14 +1,8 @@
 mod renderer;
-
-<<<<<<< HEAD
 use renderer::{
     abs, render,
     world::{Camera, World},
 };
-=======
-use renderer::{abs, render};
-
->>>>>>> daab821c
 use winit::{
     event::{Event, WindowEvent},
     event_loop::{ControlFlow, EventLoop},
