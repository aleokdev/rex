<<<<<<< HEAD
/// A [buddy allocator], adapted from https://github.com/Restioson/buddy-allocator-workshop.
///
/// [buddy allocator]: https://en.wikipedia.org/wiki/Buddy_memory_allocation
#[derive(Clone)]
=======
use crate::abs::util::align;

/// Allocation information from a `BuddyAllocator` allocation.
#[derive(Debug, Clone, Copy, PartialEq, Eq, PartialOrd, Ord, Hash)]
pub struct BuddyAllocation {
    offset: u64,
    size: u64,
    index: usize,
}

impl BuddyAllocation {
    pub fn offset(&self) -> u64 {
        self.offset
    }

    pub fn size(&self) -> u64 {
        self.size
    }
}

/// Bitmap-tree-based buddy allocator, loosely based on https://github.com/Restioson/buddy-allocator-workshop.
#[derive(Debug, Clone)]
>>>>>>> 6c545275
pub struct BuddyAllocator {
    blocks: Vec<Block>,
    o0_size: u64,
    max_order: u8,
<<<<<<< HEAD
}

impl std::fmt::Debug for BuddyAllocator {
    fn fmt(&self, f: &mut std::fmt::Formatter<'_>) -> std::fmt::Result {
        let mut string = String::new();
        let mut index = 0;
        for level in 0..=self.max_order {
            let order = self.max_order - level;
            let start_spacing = 2usize.pow(order as u32) - 1;
            let item_spacing = 2 * start_spacing + 1;
            string.extend(std::iter::repeat(' ').take(start_spacing));
            for _block in 0..2usize.pow(level as u32) {
                string.push(('0' as u8 + self.block(index).order_free) as char);
                string.extend(std::iter::repeat(' ').take(item_spacing));
                index += 1;
            }
            string.push('\n');
        }

        f.write_str(&string)
    }
}

impl BuddyAllocator {
    pub fn new(level_count: u8) -> Self {
        let blocks_in_tree = Self::blocks_in_tree(level_count);
        let max_order = level_count - 1;

        let mut tree = vec![Block::new_free(0); blocks_in_tree];

        let mut start = 0usize;
        for level in 0..level_count {
            let order = max_order - level;
            let size = 1 << (level as usize);
            for block in tree.iter_mut().skip(start).take(size) {
                *block = Block::new_free(order);
            }
            start += size;
=======
}

impl BuddyAllocator {
    /// Creates a new buddy allocator.
    ///
    /// - `max_order` specifies the max allocatable order.
    /// - `o0_size` specifies the physical size of a block of order 0.
    pub fn new(max_order: u8, o0_size: u64) -> Self {
        let mut max_level = max_order + 1;
        let mut blocks = vec![Block::new(0); Self::blocks_for_level(max_level)];
        let mut i = 0;
        for o in 0..max_level {
            let n = 1 << o;
            blocks[i..(i + n)].fill(Block::new(max_order - o));
            i += n;
>>>>>>> 6c545275
        }
        BuddyAllocator {
            blocks,
            o0_size,
            max_order,
        }
    }

<<<<<<< HEAD
    /// Returns a reference to a block given its identifier (index).
    #[inline]
    fn block(&self, i: usize) -> &Block {
        &self.tree[i]
    }

    /// Returns a mutable reference to a block given its identifier (index).
    #[inline]
    fn block_mut(&mut self, i: usize) -> &mut Block {
        &mut self.tree[i]
    }

    /// Allocates a block of the order given. Returns the index of the resulting block.
    ///
    /// If no blocks of the desired order are available, the function will return None.
    pub fn allocate(&mut self, desired_order: u8) -> Option<u64> {
        assert!(
            desired_order <= self.max_order,
            "invalid allocation order: greater than allocator max order"
        );

        let root = self.block_mut(0);

        // If the root node has no orders free, or if it does not have the desired order free, we
        // return no allocation.
        if root.order_free == 0 || (root.order_free - 1) < desired_order {
=======
    /// Allocates memory of physical size `size`.
    pub fn allocate(&mut self, size: u64) -> Option<BuddyAllocation> {
        let aligned = align(self.o0_size, size);
        let order = Self::order_of(aligned / self.o0_size);

        let root = self.read_block(0);
        if root == 0 || root - 1 < order {
            // root == 0: root is allocated, i.e., there is 0 memory left.
            // root - 1 < order: greatest available order cannot satisfy req allocation.
>>>>>>> 6c545275
            return None;
        }
        // past this point we know that there is enough memory for req allocation.

        // fast path: allocating all of it
        if root - 1 == order {
            self.write_block(0, 0);
            return Some(BuddyAllocation {
                offset: 0,
                size: aligned,
                index: 0,
            });
        }

<<<<<<< HEAD
        let mut addr: u64 = 0;
        // To simplify the operations done we operate with the actual node index + 1. So since the
        // root is 0, we start at 0 + 1 = 1.
        let mut node_index = 1;

        let max_level = self.max_order - desired_order;

        for level in 0..max_level {
            let left_child_index = node_index << 1;
            let left_child = self.block(left_child_index - 1);

            let o = left_child.order_free;
            // If the child is not occupied (o!=0) and (desired_order in o-1)
            // Due to the +1 offset, we need to subtract 1 from 0:
            // However, (o - 1) >= desired_order can be simplified to o > desired_order.
            node_index = if o != 0 && o > desired_order {
                left_child_index
            } else {
                // Move over to the right: if the parent had a free order and the left didn't, the
                // right must, or the parent is invalid and does not uphold invariants
                // Since the address is moving from the left hand side, we need to increase it
                // Block size in bytes = 2^(BASE_ORDER + order)
                // We also only want to allocate on the order of the child, hence subtracting 1
                addr += 1 << ((self.max_order - level - 1) as u64);
                left_child_index + 1
            };
        }

        // Take the block allocated and set its free orders to 0, since the entire block has been
        // used and there is no more space to give out.
        let block = self.block_mut(node_index - 1);
        block.order_free = 0;

        // Iterate upwards and set parents accordingly.
        for _ in 0..max_level {
            let right_index = node_index & !1;

            let left = self.block(right_index - 1).order_free;
            let right = self.block(right_index).order_free;

            node_index >>= 1;
            let parent = self.block_mut(node_index - 1);
            parent.order_free = std::cmp::max(left, right);
=======
        // start from the top.
        // keep going down until we hit a block that matches order.
        let max_level = self.max_order - order;
        let mut offset = 0; // physical offset into blocks
        let mut i = 0; // current index
        for level in 0..max_level {
            let i_parent = i;
            let parent = self.read_block(i_parent);
            let i_left = Self::left_child(i);
            let left = self.read_block(i_left);

            // check if left can satsify req allocation
            if left != 0 && left - 1 >= order {
                i = i_left;
            } else {
                // otherwise, we know for certain that the right must then be able to
                // because the parent's order said it could (which is the max of left/right)
                i = i_left + 1;
                offset += 1 << ((self.max_order - level - 1) as u64);
            }
>>>>>>> 6c545275
        }

        self.write_block(i, 0);
        self.update(i, max_level);
        Some(BuddyAllocation {
            offset: self.o0_size * offset,
            size: aligned,
            index: i,
        })
    }

<<<<<<< HEAD
    pub fn deallocate(&mut self, offset: u64, order: u8) {
        // REFACTOR What is offset?
        assert!(order <= self.max_order);

        let level = self.max_order - order;
        let level_offset = Self::blocks_in_tree(level);
        let index = level_offset + ((offset as usize) >> (order)) + 1;

        assert!(index < Self::blocks_in_tree(self.level_count));
        assert_eq!(self.block(index - 1).order_free, 0);

        self.block_mut(index - 1).order_free = order + 1;

        self.update_blocks_above(index, order);
=======
    /// Deallocates some previously allocated memory.
    pub fn deallocate(&mut self, alloc: BuddyAllocation) {
        // deallocation routine is very simple because we have
        // the luxury of storing index with the allocation
        let order = Self::order_of(alloc.size / self.o0_size);
        self.write_block(alloc.index, order + 1);
        self.update(alloc.index, self.max_order - order);
>>>>>>> 6c545275
    }

    fn read_block(&self, i: usize) -> u8 {
        self.blocks[i].order
    }

    fn write_block(&mut self, i: usize, new_order: u8) {
        self.blocks[i].order = new_order;
    }

    fn update(&mut self, mut i: usize, max_level: u8) {
        // traverse upwards and set parent order to max of child order
        for _ in 0..max_level {
            // ensure we start from right child (we don't know if i is left or right)
            let i_right = (i + 1) & !1;
            i = Self::parent(i);
            let left = self.read_block(i_right - 1);
            let right = self.read_block(i_right);
            self.write_block(i, left.max(right)); // parent = max children
        }
    }

    const fn blocks_for_level(level: u8) -> usize {
        ((1 << level) - 1) as usize
    }

    const fn left_child(i: usize) -> usize {
        ((i + 1) << 1) - 1
    }

    const fn right_child(i: usize) -> usize {
        (((i + 1) << 1) + 1) - 1
    }

    const fn parent(i: usize) -> usize {
        ((i + 1) >> 1) - 1
    }

    pub const fn order_of(x: u64) -> u8 {
        if x == 0 {
            return 0;
        }
<<<<<<< HEAD

=======
>>>>>>> 6c545275
        let mut i = x;
        let mut log2 = 0;
        while i > 0 {
            i >>= 1;
            log2 += 1;
        }
<<<<<<< HEAD

        let log2 = log2;
        // REFACTOR why isn't x.log2() being used here instead?

        if log2 > base_order {
            log2 - base_order
        } else {
            0
        }
=======
        log2
>>>>>>> 6c545275
    }
}

#[derive(Debug, Clone, Copy, PartialEq, Eq, PartialOrd, Ord, Hash)]
struct Block {
<<<<<<< HEAD
    /// The maximum order allocation that can be allocated with this block and its children.
    ///
    /// For instance, for a fully free tree the order_free value of all blocks looks like this:
    /// ```text
    ///        3
    ///    2       2
    ///  1   1   1   1
    /// 0 0 0 0 0 0 0 0
    /// ```
    ///
    /// For a tree with one allocated order 0 block marked with a T:
    /// ```text
    ///        2
    ///    1       2
    ///  0   1   1   1
    /// T 0 0 0 0 0 0 0
    /// ```
    order_free: u8,
=======
    // >0: greatest order - 1 available to allocate from this subtree
    //      (including from this block itself)
    // =0: allocated
    order: u8,
>>>>>>> 6c545275
}

impl Block {
    pub fn new(order: u8) -> Self {
        Block { order: order + 1 }
    }
}

#[cfg(test)]
mod test {
    use super::BuddyAllocator;

    #[test]
    fn empty() {
        let allocator = BuddyAllocator::new(4);
        println!("{:?}", allocator);
    }

    #[test]
    fn allocate() {
        //    0
        //  0   0
        // T T T 0
        let mut allocator = BuddyAllocator::new(3);
        allocator.allocate(0);
        allocator.allocate(0);
        allocator.allocate(0);
        println!("{:?}", allocator);
    }
}<|MERGE_RESOLUTION|>--- conflicted
+++ resolved
@@ -1,9 +1,3 @@
-<<<<<<< HEAD
-/// A [buddy allocator], adapted from https://github.com/Restioson/buddy-allocator-workshop.
-///
-/// [buddy allocator]: https://en.wikipedia.org/wiki/Buddy_memory_allocation
-#[derive(Clone)]
-=======
 use crate::abs::util::align;
 
 /// Allocation information from a `BuddyAllocator` allocation.
@@ -24,14 +18,14 @@
     }
 }
 
-/// Bitmap-tree-based buddy allocator, loosely based on https://github.com/Restioson/buddy-allocator-workshop.
-#[derive(Debug, Clone)]
->>>>>>> 6c545275
+/// Bitmap-tree-based [buddy allocator], loosely based on https://github.com/Restioson/buddy-allocator-workshop.
+///
+/// [buddy allocator]: https://en.wikipedia.org/wiki/Buddy_memory_allocation
+#[derive(Clone)]
 pub struct BuddyAllocator {
     blocks: Vec<Block>,
     o0_size: u64,
     max_order: u8,
-<<<<<<< HEAD
 }
 
 impl std::fmt::Debug for BuddyAllocator {
@@ -44,7 +38,7 @@
             let item_spacing = 2 * start_spacing + 1;
             string.extend(std::iter::repeat(' ').take(start_spacing));
             for _block in 0..2usize.pow(level as u32) {
-                string.push(('0' as u8 + self.block(index).order_free) as char);
+                string.push_str(format!("{:x}", self.read_block(index)).as_str());
                 string.extend(std::iter::repeat(' ').take(item_spacing));
                 index += 1;
             }
@@ -53,24 +47,6 @@
 
         f.write_str(&string)
     }
-}
-
-impl BuddyAllocator {
-    pub fn new(level_count: u8) -> Self {
-        let blocks_in_tree = Self::blocks_in_tree(level_count);
-        let max_order = level_count - 1;
-
-        let mut tree = vec![Block::new_free(0); blocks_in_tree];
-
-        let mut start = 0usize;
-        for level in 0..level_count {
-            let order = max_order - level;
-            let size = 1 << (level as usize);
-            for block in tree.iter_mut().skip(start).take(size) {
-                *block = Block::new_free(order);
-            }
-            start += size;
-=======
 }
 
 impl BuddyAllocator {
@@ -86,7 +62,6 @@
             let n = 1 << o;
             blocks[i..(i + n)].fill(Block::new(max_order - o));
             i += n;
->>>>>>> 6c545275
         }
         BuddyAllocator {
             blocks,
@@ -95,34 +70,6 @@
         }
     }
 
-<<<<<<< HEAD
-    /// Returns a reference to a block given its identifier (index).
-    #[inline]
-    fn block(&self, i: usize) -> &Block {
-        &self.tree[i]
-    }
-
-    /// Returns a mutable reference to a block given its identifier (index).
-    #[inline]
-    fn block_mut(&mut self, i: usize) -> &mut Block {
-        &mut self.tree[i]
-    }
-
-    /// Allocates a block of the order given. Returns the index of the resulting block.
-    ///
-    /// If no blocks of the desired order are available, the function will return None.
-    pub fn allocate(&mut self, desired_order: u8) -> Option<u64> {
-        assert!(
-            desired_order <= self.max_order,
-            "invalid allocation order: greater than allocator max order"
-        );
-
-        let root = self.block_mut(0);
-
-        // If the root node has no orders free, or if it does not have the desired order free, we
-        // return no allocation.
-        if root.order_free == 0 || (root.order_free - 1) < desired_order {
-=======
     /// Allocates memory of physical size `size`.
     pub fn allocate(&mut self, size: u64) -> Option<BuddyAllocation> {
         let aligned = align(self.o0_size, size);
@@ -132,7 +79,6 @@
         if root == 0 || root - 1 < order {
             // root == 0: root is allocated, i.e., there is 0 memory left.
             // root - 1 < order: greatest available order cannot satisfy req allocation.
->>>>>>> 6c545275
             return None;
         }
         // past this point we know that there is enough memory for req allocation.
@@ -147,51 +93,6 @@
             });
         }
 
-<<<<<<< HEAD
-        let mut addr: u64 = 0;
-        // To simplify the operations done we operate with the actual node index + 1. So since the
-        // root is 0, we start at 0 + 1 = 1.
-        let mut node_index = 1;
-
-        let max_level = self.max_order - desired_order;
-
-        for level in 0..max_level {
-            let left_child_index = node_index << 1;
-            let left_child = self.block(left_child_index - 1);
-
-            let o = left_child.order_free;
-            // If the child is not occupied (o!=0) and (desired_order in o-1)
-            // Due to the +1 offset, we need to subtract 1 from 0:
-            // However, (o - 1) >= desired_order can be simplified to o > desired_order.
-            node_index = if o != 0 && o > desired_order {
-                left_child_index
-            } else {
-                // Move over to the right: if the parent had a free order and the left didn't, the
-                // right must, or the parent is invalid and does not uphold invariants
-                // Since the address is moving from the left hand side, we need to increase it
-                // Block size in bytes = 2^(BASE_ORDER + order)
-                // We also only want to allocate on the order of the child, hence subtracting 1
-                addr += 1 << ((self.max_order - level - 1) as u64);
-                left_child_index + 1
-            };
-        }
-
-        // Take the block allocated and set its free orders to 0, since the entire block has been
-        // used and there is no more space to give out.
-        let block = self.block_mut(node_index - 1);
-        block.order_free = 0;
-
-        // Iterate upwards and set parents accordingly.
-        for _ in 0..max_level {
-            let right_index = node_index & !1;
-
-            let left = self.block(right_index - 1).order_free;
-            let right = self.block(right_index).order_free;
-
-            node_index >>= 1;
-            let parent = self.block_mut(node_index - 1);
-            parent.order_free = std::cmp::max(left, right);
-=======
         // start from the top.
         // keep going down until we hit a block that matches order.
         let max_level = self.max_order - order;
@@ -212,7 +113,6 @@
                 i = i_left + 1;
                 offset += 1 << ((self.max_order - level - 1) as u64);
             }
->>>>>>> 6c545275
         }
 
         self.write_block(i, 0);
@@ -224,22 +124,6 @@
         })
     }
 
-<<<<<<< HEAD
-    pub fn deallocate(&mut self, offset: u64, order: u8) {
-        // REFACTOR What is offset?
-        assert!(order <= self.max_order);
-
-        let level = self.max_order - order;
-        let level_offset = Self::blocks_in_tree(level);
-        let index = level_offset + ((offset as usize) >> (order)) + 1;
-
-        assert!(index < Self::blocks_in_tree(self.level_count));
-        assert_eq!(self.block(index - 1).order_free, 0);
-
-        self.block_mut(index - 1).order_free = order + 1;
-
-        self.update_blocks_above(index, order);
-=======
     /// Deallocates some previously allocated memory.
     pub fn deallocate(&mut self, alloc: BuddyAllocation) {
         // deallocation routine is very simple because we have
@@ -247,7 +131,6 @@
         let order = Self::order_of(alloc.size / self.o0_size);
         self.write_block(alloc.index, order + 1);
         self.update(alloc.index, self.max_order - order);
->>>>>>> 6c545275
     }
 
     fn read_block(&self, i: usize) -> u8 {
@@ -290,59 +173,22 @@
         if x == 0 {
             return 0;
         }
-<<<<<<< HEAD
-
-=======
->>>>>>> 6c545275
         let mut i = x;
         let mut log2 = 0;
         while i > 0 {
             i >>= 1;
             log2 += 1;
         }
-<<<<<<< HEAD
-
-        let log2 = log2;
-        // REFACTOR why isn't x.log2() being used here instead?
-
-        if log2 > base_order {
-            log2 - base_order
-        } else {
-            0
-        }
-=======
         log2
->>>>>>> 6c545275
     }
 }
 
 #[derive(Debug, Clone, Copy, PartialEq, Eq, PartialOrd, Ord, Hash)]
 struct Block {
-<<<<<<< HEAD
-    /// The maximum order allocation that can be allocated with this block and its children.
-    ///
-    /// For instance, for a fully free tree the order_free value of all blocks looks like this:
-    /// ```text
-    ///        3
-    ///    2       2
-    ///  1   1   1   1
-    /// 0 0 0 0 0 0 0 0
-    /// ```
-    ///
-    /// For a tree with one allocated order 0 block marked with a T:
-    /// ```text
-    ///        2
-    ///    1       2
-    ///  0   1   1   1
-    /// T 0 0 0 0 0 0 0
-    /// ```
-    order_free: u8,
-=======
     // >0: greatest order - 1 available to allocate from this subtree
     //      (including from this block itself)
     // =0: allocated
     order: u8,
->>>>>>> 6c545275
 }
 
 impl Block {
@@ -357,16 +203,16 @@
 
     #[test]
     fn empty() {
-        let allocator = BuddyAllocator::new(4);
+        let allocator = BuddyAllocator::new(4, 1);
         println!("{:?}", allocator);
     }
 
     #[test]
     fn allocate() {
-        //    0
-        //  0   0
-        // T T T 0
-        let mut allocator = BuddyAllocator::new(3);
+        //    1
+        //  0   1
+        // 0 0 0 1
+        let mut allocator = BuddyAllocator::new(3, 1);
         allocator.allocate(0);
         allocator.allocate(0);
         allocator.allocate(0);
