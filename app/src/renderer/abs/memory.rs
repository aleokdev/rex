use super::{
    allocators::{Allocation, AllocationData, BuddyAllocator, LinearAllocator, OutOfMemory},
    buffer::{Buffer, BufferSlice},
    image::Image,
    util::align,
};
use ash::vk;
use std::{collections::HashMap, ffi::c_void};

const DEVICE_BLOCK_SIZE: u64 = 256 * 1024 * 1024;
const HOST_BLOCK_SIZE: u64 = 64 * 1024 * 1024;
const MIN_ALLOC_SIZE: u64 = 1024;

pub const fn log2_ceil(x: u64) -> u32 {
    u64::BITS - x.leading_zeros()
}

pub const fn level_count(size: u64, min_alloc: u64) -> u8 {
    log2_ceil(size / min_alloc) as u8
}

/// A general-purpose space allocator. May be [linear](LinearAllocator) or a [buddy allocator](BuddyAllocator).
#[derive(Debug, Clone)]
pub enum Allocator {
    Linear(LinearAllocator),
    Buddy(BuddyAllocator),
}

impl Allocator {
    pub fn allocate(&mut self, size: u64, alignment: u64) -> Result<Allocation, OutOfMemory> {
        let size = align(alignment, size);
        match self {
            Allocator::Linear(allocator) => allocator.allocate(size),
            Allocator::Buddy(allocator) => {
                allocator
                    .allocate(size)
                    .ok_or_else(|| OutOfMemory)
                    .map(|alloc| Allocation {
                        offset: alloc.offset(),
                        size: alloc.size(),
                        data: AllocationData::Buddy(alloc),
                    })
            }
        }
    }

    pub unsafe fn free(&mut self, allocation: Option<&GpuAllocation>) -> anyhow::Result<()> {
        match self {
            Allocator::Linear(allocator) => {
                assert!(allocation.is_none());
                allocator.reset();
                Ok(())
            }
            Allocator::Buddy(allocator) => {
                let allocation = allocation.ok_or_else(|| anyhow::anyhow!("no allocation"))?;
                if let AllocationData::Buddy(alloc) = allocation.allocation_data {
                    allocator.deallocate(alloc);
                } else {
                    return Err(anyhow::anyhow!("invalid allocation"));
                }
                Ok(())
            }
        }
    }
}

#[derive(Debug)]
struct MemoryBlock {
    raw: vk::DeviceMemory,
    allocator: Allocator,
    mapped: *mut c_void,
}

struct MemoryType {
    memory_blocks: Vec<MemoryBlock>,
    memory_props: vk::MemoryPropertyFlags,
    memory_type_index: u32,
    block_size: u64,
    mapped: bool,
    default_allocator: Allocator,
}

impl MemoryType {
    pub unsafe fn allocate_block(&mut self, device: &ash::Device) -> anyhow::Result<()> {
        let memory = device.allocate_memory(
            &vk::MemoryAllocateInfo::builder()
                .allocation_size(self.block_size)
                .memory_type_index(self.memory_type_index as u32),
            None,
        )?;

        let mapped = if self.mapped {
            device.map_memory(memory, 0, self.block_size, vk::MemoryMapFlags::empty())?
        } else {
            std::ptr::null_mut()
        };

        self.memory_blocks.push(MemoryBlock {
            raw: memory,
            allocator: self.default_allocator.clone(),
            mapped,
        });

        Ok(())
    }

    pub unsafe fn allocate(
        &mut self,
        device: &ash::Device,
        size: u64,
        alignment: u64,
    ) -> anyhow::Result<(
        vk::DeviceMemory,
        u64,
        u64,
        AllocationData,
        usize,
        *mut c_void,
    )> {
        for (i, block) in self.memory_blocks.iter_mut().enumerate() {
            match block.allocator.allocate(size, alignment) {
                Ok(Allocation { offset, size, data }) => {
                    return Ok((
                        block.raw,
                        offset,
                        size,
                        data,
                        i,
                        block.mapped.add(offset as usize),
                    ));
                }
                Err(e) => {
                    return Err(e.into());
                }
                _ => {}
            }
        }
        self.allocate_block(device)?;
        self.allocate(device, size, alignment)
    }

    pub unsafe fn destroy(self, device: &ash::Device) {
        self.memory_blocks
            .into_iter()
            .for_each(|block| device.free_memory(block.raw, None));
    }
}

pub struct GpuMemory {
    device: ash::Device,
    memory_props: vk::PhysicalDeviceMemoryProperties,

    linear_linear: HashMap<u32, MemoryType>,
    list_linear: HashMap<u32, MemoryType>,
    images: HashMap<u32, MemoryType>,

    scratch: Vec<vk::Buffer>,
}

impl GpuMemory {
    pub unsafe fn new(
        device: &ash::Device,
        instance: &ash::Instance,
        physical_device: vk::PhysicalDevice,
    ) -> anyhow::Result<Self> {
        let memory_props = instance.get_physical_device_memory_properties(physical_device);

        Ok(GpuMemory {
            device: device.clone(),
            memory_props,

            linear_linear: HashMap::new(),
            list_linear: HashMap::new(),
            images: HashMap::new(),

            scratch: vec![],
        })
    }

    pub unsafe fn allocate_scratch_buffer(
        &mut self,
        info: vk::BufferCreateInfo,
        usage: MemoryUsage,
        mapped: bool,
    ) -> anyhow::Result<Buffer> {
        let buffer = self.device.create_buffer(&info, None)?;
        let requirements = self.device.get_buffer_memory_requirements(buffer);

        let allocation = match self.allocate_scratch(usage, &requirements, mapped) {
            Ok(x) => x,
            Err(e) => {
                self.device.destroy_buffer(buffer, None);
                return Err(e);
            }
        };

        self.device
            .bind_buffer_memory(buffer, allocation.memory, allocation.offset)?;

        self.scratch.push(buffer);

        Ok(Buffer {
            raw: buffer,
            info,
            allocation,
        })
    }

    pub unsafe fn free_scratch(&mut self) -> anyhow::Result<()> {
        for memory_type in self.linear_linear.values_mut() {
            for block in &mut memory_type.memory_blocks {
                block.allocator.free(None)?;
            }
        }

        for buffer in self.scratch.drain(..) {
            self.device.destroy_buffer(buffer, None);
        }

        Ok(())
    }

    unsafe fn allocate_scratch(
        &mut self,
        usage: MemoryUsage,
        requirements: &vk::MemoryRequirements,
        mapped: bool,
    ) -> anyhow::Result<GpuAllocation> {
        let (memory_type_index, memory_props) = find_properties(
            &self.memory_props,
            requirements.memory_type_bits,
            usage.flags(false),
        )
        .or_else(|| {
            find_properties(
                &self.memory_props,
                requirements.memory_type_bits,
                usage.flags(true),
            )
        })
        .ok_or_else(|| anyhow::anyhow!("no compatible memory on GPU"))?;

        if mapped && !memory_props.contains(vk::MemoryPropertyFlags::HOST_VISIBLE) {
            return Err(anyhow::anyhow!(
                "tried to create mappable memory with non-mappable memory properties"
            ));
        }

        let block_size = if memory_props.contains(vk::MemoryPropertyFlags::HOST_VISIBLE) {
            HOST_BLOCK_SIZE
        } else {
            DEVICE_BLOCK_SIZE
        };

        let memory_type = self
            .linear_linear
            .entry(memory_type_index)
            .or_insert_with(|| MemoryType {
                memory_blocks: vec![],
                memory_props,
                memory_type_index,
                block_size,
                mapped,
                default_allocator: Allocator::Linear(LinearAllocator::new(block_size)),
            });

        let (memory, offset, size, data, memory_block_index, mapped) =
            memory_type.allocate(&self.device, requirements.size, requirements.alignment)?;

        Ok(GpuAllocation {
            memory,
            offset,
            size,
            memory_type_index,
            memory_block_index,
            allocator: AllocatorType::Linear,
            allocation_data: data,
            mapped,
        })
    }

    pub unsafe fn allocate_buffer(
        &mut self,
        info: vk::BufferCreateInfo,
        usage: MemoryUsage,
        mapped: bool,
    ) -> anyhow::Result<Buffer> {
        let buffer = self.device.create_buffer(&info, None)?;
        let requirements = self.device.get_buffer_memory_requirements(buffer);

        let allocation = match self.allocate_list(usage, &requirements, mapped) {
            Ok(x) => x,
            Err(e) => {
                self.device.destroy_buffer(buffer, None);
                return Err(e);
            }
        };

        self.device
            .bind_buffer_memory(buffer, allocation.memory, allocation.offset)?;

        Ok(Buffer {
            raw: buffer,
            info,
            allocation,
        })
    }

    pub unsafe fn free_buffer(&mut self, allocation: GpuAllocation) -> anyhow::Result<()> {
        assert_eq!(allocation.allocator, AllocatorType::List);
        self.list_linear
            .get_mut(&allocation.memory_type_index)
            .ok_or_else(|| anyhow::anyhow!("mismatched allocation memory type"))?
            .memory_blocks
            .get_mut(allocation.memory_block_index)
            .ok_or_else(|| anyhow::anyhow!("out of range memory block index"))?
            .allocator
            .free(Some(&allocation))
    }

    unsafe fn allocate_list(
        &mut self,
        usage: MemoryUsage,
        requirements: &vk::MemoryRequirements,
        mapped: bool,
    ) -> anyhow::Result<GpuAllocation> {
        let (memory_type_index, memory_props) = find_properties(
            &self.memory_props,
            requirements.memory_type_bits,
            usage.flags(false),
        )
        .or_else(|| {
            find_properties(
                &self.memory_props,
                requirements.memory_type_bits,
                usage.flags(true),
            )
        })
        .ok_or_else(|| anyhow::anyhow!("no compatible memory on GPU"))?;

        if mapped && !memory_props.contains(vk::MemoryPropertyFlags::HOST_VISIBLE) {
            return Err(anyhow::anyhow!(
                "tried to create mappable memory with non-mappable memory properties"
            ));
        }

        let block_size = if memory_props.contains(vk::MemoryPropertyFlags::DEVICE_LOCAL) {
            DEVICE_BLOCK_SIZE
        } else {
            HOST_BLOCK_SIZE
        };

        let memory_type = self
            .list_linear
            .entry(memory_type_index)
            .or_insert_with(|| MemoryType {
                memory_blocks: vec![],
                memory_props,
                memory_type_index,
                block_size,
                mapped,
<<<<<<< HEAD
                default_allocator: Allocator::Buddy(BuddyAllocator::new(level_count(
                    block_size,
                    MIN_ALLOC_SIZE,
                ))),
=======
                default_allocator: Allocator::Buddy(BuddyAllocator::new(
                    BuddyAllocator::order_of(block_size / MIN_ALLOC_SIZE),
                    MIN_ALLOC_SIZE,
                )),
>>>>>>> 6c545275
            });

        let (memory, offset, size, data, memory_block_index, mapped) =
            memory_type.allocate(&self.device, requirements.size, requirements.alignment)?;

        Ok(GpuAllocation {
            memory,
            offset,
            size,
            memory_type_index,
            memory_block_index,
            allocator: AllocatorType::List,
            allocation_data: data,
            mapped,
        })
    }

    pub unsafe fn allocate_image(&mut self, info: &vk::ImageCreateInfo) -> anyhow::Result<Image> {
        let image = self.device.create_image(info, None)?;
        let requirements = self.device.get_image_memory_requirements(image);

        let (memory_type_index, memory_props) = find_properties(
            &self.memory_props,
            requirements.memory_type_bits,
            vk::MemoryPropertyFlags::DEVICE_LOCAL,
        )
        .ok_or_else(|| anyhow::anyhow!("no compatible memory on GPU"))?;

        let memory_type = self
            .images
            .entry(memory_type_index)
            .or_insert_with(|| MemoryType {
                memory_blocks: vec![],
                memory_props,
                memory_type_index,
                block_size: DEVICE_BLOCK_SIZE,
                mapped: false,
<<<<<<< HEAD
                default_allocator: Allocator::Buddy(BuddyAllocator::new(level_count(
                    DEVICE_BLOCK_SIZE,
                    MIN_ALLOC_SIZE,
                ))),
=======
                default_allocator: Allocator::Buddy(BuddyAllocator::new(
                    BuddyAllocator::order_of(DEVICE_BLOCK_SIZE / MIN_ALLOC_SIZE),
                    MIN_ALLOC_SIZE,
                )),
>>>>>>> 6c545275
            });

        let (memory, offset, size, data, memory_block_index, _) =
            memory_type.allocate(&self.device, requirements.size, requirements.alignment)?;

        self.device.bind_image_memory(image, memory, offset)?;

        Ok(Image {
            raw: image,
            allocation: Some(GpuAllocation {
                memory,
                offset,
                size,
                memory_type_index,
                memory_block_index,
                allocator: AllocatorType::Image,
                allocation_data: data,
                mapped: std::ptr::null_mut(),
            }),
            info: *info,
        })
    }

    pub unsafe fn free_image(&mut self, allocation: GpuAllocation) -> anyhow::Result<()> {
        assert_eq!(allocation.allocator, AllocatorType::Image);
        self.images
            .get_mut(&allocation.memory_type_index)
            .ok_or_else(|| anyhow::anyhow!("mismatched allocation memory type"))?
            .memory_blocks
            .get_mut(allocation.memory_block_index)
            .ok_or_else(|| anyhow::anyhow!("out of range memory block index"))?
            .allocator
            .free(Some(&allocation))
    }
}

impl Drop for GpuMemory {
    fn drop(&mut self) {
        unsafe { self.free_scratch() };
        self.linear_linear
            .drain()
            .chain(self.list_linear.drain())
            .chain(self.images.drain())
            .for_each(|(_, mem)| unsafe { mem.destroy(&self.device) });
    }
}

#[derive(Debug, Clone, Copy, PartialEq, Eq, PartialOrd, Ord, Hash)]
pub enum AllocatorType {
    Null,
    Linear,
    List,
    Image,
}

#[derive(Debug, Clone, PartialEq, Eq, Hash)]
pub struct GpuAllocation {
    pub memory: vk::DeviceMemory,
    pub offset: vk::DeviceAddress,
    pub size: vk::DeviceSize,
    pub memory_type_index: u32,
    pub memory_block_index: usize,
    pub allocator: AllocatorType,
    pub allocation_data: AllocationData,
    pub mapped: *mut c_void,
}

impl GpuAllocation {
    pub fn null() -> Self {
        GpuAllocation {
            memory: vk::DeviceMemory::null(),
            offset: 0,
            size: 0,
            memory_type_index: 0,
            memory_block_index: 0,
            allocator: AllocatorType::Null,
            allocation_data: AllocationData::Null,
            mapped: std::ptr::null_mut(),
        }
    }

    pub unsafe fn write_mapped<T: Clone>(&self, data: &[T]) -> anyhow::Result<()> {
        if self.mapped.is_null() {
            return Err(anyhow::anyhow!("null mapped ptr"));
        }

        std::slice::from_raw_parts_mut(self.mapped as *mut T, data.len()).clone_from_slice(data);

        Ok(())
    }
}

#[derive(Debug, Clone, Copy, PartialEq, Eq, PartialOrd, Ord, Hash)]
pub enum MemoryUsage {
    Gpu,
    CpuToGpu,
    GpuToCpu,
}

impl MemoryUsage {
    fn flags(self, downlevel: bool) -> vk::MemoryPropertyFlags {
        match (self, downlevel) {
            (MemoryUsage::Gpu, _) => vk::MemoryPropertyFlags::DEVICE_LOCAL,
            (MemoryUsage::CpuToGpu, false) => {
                vk::MemoryPropertyFlags::HOST_VISIBLE
                    | vk::MemoryPropertyFlags::HOST_COHERENT
                    | vk::MemoryPropertyFlags::DEVICE_LOCAL
            }
            (MemoryUsage::GpuToCpu, false) => {
                vk::MemoryPropertyFlags::HOST_VISIBLE
                    | vk::MemoryPropertyFlags::HOST_COHERENT
                    | vk::MemoryPropertyFlags::HOST_CACHED
            }
            (MemoryUsage::CpuToGpu | MemoryUsage::GpuToCpu, true) => {
                vk::MemoryPropertyFlags::HOST_VISIBLE | vk::MemoryPropertyFlags::HOST_COHERENT
            }
        }
    }
}

/// Queues a copy from src to dst using a newly allocated scratch buffer.
/// Returns the staging scratch buffer.
pub unsafe fn cmd_stage<T: Clone>(
    device: &ash::Device,
    scratch: &mut GpuMemory,
    cmd: vk::CommandBuffer,
    src: &[T],
    dst: &BufferSlice,
) -> anyhow::Result<Buffer> {
    let staging = scratch.allocate_scratch_buffer(
        vk::BufferCreateInfo::builder()
            .size(std::mem::size_of::<T>() as u64 * src.len() as u64)
            .usage(vk::BufferUsageFlags::TRANSFER_SRC)
            .sharing_mode(vk::SharingMode::EXCLUSIVE)
            .build(),
        MemoryUsage::CpuToGpu,
        true,
    )?;

    staging.allocation.write_mapped(src)?;

    device.cmd_copy_buffer(
        cmd,
        staging.raw,
        dst.buffer.raw,
        &[vk::BufferCopy::builder()
            .src_offset(0)
            .dst_offset(dst.offset)
            .size(staging.info.size)
            .build()],
    );

    Ok(staging)
}

pub unsafe fn cmd_stage_sync(device: &ash::Device, cmd: vk::CommandBuffer) {
    device.cmd_pipeline_barrier(
        cmd,
        vk::PipelineStageFlags::TRANSFER,
        vk::PipelineStageFlags::TOP_OF_PIPE,
        vk::DependencyFlags::empty(),
        &[vk::MemoryBarrier::builder()
            .src_access_mask(vk::AccessFlags::TRANSFER_WRITE)
            .dst_access_mask(vk::AccessFlags::MEMORY_READ)
            .build()],
        &[],
        &[],
    );
}

fn find_properties(
    memory_props: &vk::PhysicalDeviceMemoryProperties,
    required_type_bits: u32,
    required_props: vk::MemoryPropertyFlags,
) -> Option<(u32, vk::MemoryPropertyFlags)> {
    for i in 0..memory_props.memory_type_count {
        let type_bits = 1 << i;
        let is_required_type = (required_type_bits & type_bits) != 0;
        let props = memory_props.memory_types[i as usize].property_flags;
        let has_required_props = (props & required_props) == required_props;
        if is_required_type && has_required_props {
            return Some((i, props));
        }
    }
    None
}<|MERGE_RESOLUTION|>--- conflicted
+++ resolved
@@ -359,17 +359,10 @@
                 memory_type_index,
                 block_size,
                 mapped,
-<<<<<<< HEAD
-                default_allocator: Allocator::Buddy(BuddyAllocator::new(level_count(
-                    block_size,
-                    MIN_ALLOC_SIZE,
-                ))),
-=======
                 default_allocator: Allocator::Buddy(BuddyAllocator::new(
                     BuddyAllocator::order_of(block_size / MIN_ALLOC_SIZE),
                     MIN_ALLOC_SIZE,
                 )),
->>>>>>> 6c545275
             });
 
         let (memory, offset, size, data, memory_block_index, mapped) =
@@ -407,17 +400,10 @@
                 memory_type_index,
                 block_size: DEVICE_BLOCK_SIZE,
                 mapped: false,
-<<<<<<< HEAD
-                default_allocator: Allocator::Buddy(BuddyAllocator::new(level_count(
-                    DEVICE_BLOCK_SIZE,
-                    MIN_ALLOC_SIZE,
-                ))),
-=======
                 default_allocator: Allocator::Buddy(BuddyAllocator::new(
                     BuddyAllocator::order_of(DEVICE_BLOCK_SIZE / MIN_ALLOC_SIZE),
                     MIN_ALLOC_SIZE,
                 )),
->>>>>>> 6c545275
             });
 
         let (memory, offset, size, data, memory_block_index, _) =
