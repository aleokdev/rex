--- conflicted
+++ resolved
@@ -1,13 +1,3 @@
-<<<<<<< HEAD
-use std::{
-    fs,
-    ops::ControlFlow,
-    path::{Path, PathBuf},
-};
-
-use emath::vec2;
-use rand::Rng;
-=======
 pub mod building;
 pub mod grid;
 pub mod math;
@@ -27,7 +17,6 @@
 use grid::{CartesianGrid, CartesianRoomGrid, GridChunk};
 use rand::{seq::SliceRandom, Rng};
 use space::SpaceAllocator;
->>>>>>> 03a2b3c1
 
 // TODO: Custom result type
 pub type Result<T> = anyhow::Result<T>;
